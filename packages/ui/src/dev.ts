/* @refresh reload */
import { TonConnectUI } from 'src/ton-connect-ui';
import { SendTransactionRequest } from '@tonconnect/sdk';
import { THEME } from 'src/models';

async function dev(): Promise<void> {
    const tonConnectUI = new TonConnectUI({
        buttonRootId: 'button-root',
        manifestUrl: 'https://ton-connect.github.io/demo-dapp/tonconnect-manifest.json',
        actionsConfiguration: {
            modals: ['error'],
            notifications: ['before']
        },
<<<<<<< HEAD
        uiPreferences: {
            theme: THEME.LIGHT
        },
=======
>>>>>>> 9139552e
        restoreConnection: true
        /*widgetConfiguration: {
            wallets: {
                excludeWallets: ['OpenMask']
            }
        }*/
    });

    /*    tonConnectUI.uiOptions = {
        actionsConfiguration: {
            returnStrategy: 'https://google.com'
        }
    };*/

    /*setTimeout(() => {
        tc.uiOptions = {
            uiPreferences: {
                borderRadius: 'none'
            }
        };
    }, 1500);

    setTimeout(() => {
        tc.uiOptions = {
            uiPreferences: {
                theme: THEME.LIGHT
            }
        };
    }, 3000);*/

    // else show modal and ask user to select a wallet

    /* setTimeout(() => {
        widgetController.openActionsModal('confirm-transaction');
    }, 500);
    setTimeout(() => {
        widgetController.openActionsModal('transaction-sent');
    }, 1000); */

    document.getElementById('send-tx')!.onclick = () => {
        const defaultTx: SendTransactionRequest = {
            validUntil: Date.now() + 1000000,
            messages: [
                {
                    address: '0:412410771DA82CBA306A55FA9E0D43C9D245E38133CB58F1457DFB8D5CD8892F',
                    amount: '200000'
                }
            ]
        };

        tonConnectUI.sendTransaction(defaultTx, {
            modals: 'all',
            notifications: 'all'
        });
    };

    //  tc.connectWallet();
    /*
    setTimeout(() => {
        tc.uiOptions = {
            language: 'ru',
            theme: THEME.DARK
        };
    }, 0);
    setTimeout(() => {
        widgetController.openActionsModal('confirm-transaction');
    }, 500);
    setTimeout(() => {
        widgetController.openActionsModal('transaction-sent');
    }, 1000);

    setTimeout(() => {
        widgetController.openActionsModal('transaction-canceled');
    }, 1500);*/
    /*try {
        await tc.connectWallet();

        const defaultTx = {
            validUntil: Date.now() + 1000000,
            messages: [
                {
                    address: '0:412410771DA82CBA306A55FA9E0D43C9D245E38133CB58F1457DFB8D5CD8892F',
                    amount: '20000000'
                },
                {
                    address: '0:E69F10CC84877ABF539F83F879291E5CA169451BA7BCE91A37A5CED3AB8080D3',
                    amount: '60000000'
                }
            ]
        };

        const uiConfig = {
            showModalBefore: true,
            showSuccessModalAfter: true,
            showErrorModalAfter: true
        };

        await tc.sendTransaction(defaultTx, uiConfig);
    } catch (e) {
        console.log(e);
    }*/
}

setTimeout(dev, 500);<|MERGE_RESOLUTION|>--- conflicted
+++ resolved
@@ -1,7 +1,6 @@
 /* @refresh reload */
 import { TonConnectUI } from 'src/ton-connect-ui';
 import { SendTransactionRequest } from '@tonconnect/sdk';
-import { THEME } from 'src/models';
 
 async function dev(): Promise<void> {
     const tonConnectUI = new TonConnectUI({
@@ -11,12 +10,6 @@
             modals: ['error'],
             notifications: ['before']
         },
-<<<<<<< HEAD
-        uiPreferences: {
-            theme: THEME.LIGHT
-        },
-=======
->>>>>>> 9139552e
         restoreConnection: true
         /*widgetConfiguration: {
             wallets: {
