import { WalletInfo, TonConnect } from '@tonconnect/sdk';
import { UIWallet } from 'src/models/ui-wallet';
import { WalletsListConfiguration } from 'src/models';
import { mergeConcat } from 'src/app/utils/array';
import { AT_WALLET_NAME } from 'src/app/env/AT_WALLET_NAME';

export function uiWalletToWalletInfo(uiWallet: UIWallet): WalletInfo {
    if ('jsBridgeKey' in uiWallet) {
        return {
            ...uiWallet,
            injected: TonConnect.isWalletInjected(uiWallet.jsBridgeKey),
            embedded: TonConnect.isInsideWalletBrowser(uiWallet.jsBridgeKey)
        };
    }

    return uiWallet;
}

export function applyWalletsListConfiguration(
    walletsList: WalletInfo[],
    configuration?: WalletsListConfiguration
): WalletInfo[] {
    if (!configuration) {
        return walletsList;
    }

    if (configuration.includeWallets?.length) {
        walletsList = mergeConcat(
            'name',
            walletsList,
            configuration.includeWallets.map(uiWalletToWalletInfo)
        );
    }

    return walletsList;
}

<<<<<<< HEAD
export function supportsDesktop(walletInfo: WalletInfo): boolean {
    return walletInfo.platforms.some(w => ['macos', 'linux', 'windows'].includes(w));
}

export function supportsMobile(walletInfo: WalletInfo): boolean {
    return walletInfo.platforms.some(w => ['ios', 'android'].includes(w));
}

export function supportsExtension(walletInfo: WalletInfo): boolean {
    return walletInfo.platforms.some(w => ['chrome', 'firefox', 'safari'].includes(w));
}

export function formatName(walletName: string): string {
    if (walletName === AT_WALLET_NAME) {
        return 'Wallet';
    }

    return walletName;
=======
export function eqWalletName(wallet1: { name: string; appName: string }, name?: string): boolean {
    if (!name) {
        return false;
    }

    return (
        wallet1.name.toLowerCase() === name.toLowerCase() ||
        wallet1.appName.toLowerCase() === name.toLowerCase()
    );
>>>>>>> b5467ebd
}<|MERGE_RESOLUTION|>--- conflicted
+++ resolved
@@ -35,7 +35,6 @@
     return walletsList;
 }
 
-<<<<<<< HEAD
 export function supportsDesktop(walletInfo: WalletInfo): boolean {
     return walletInfo.platforms.some(w => ['macos', 'linux', 'windows'].includes(w));
 }
@@ -54,7 +53,8 @@
     }
 
     return walletName;
-=======
+}
+
 export function eqWalletName(wallet1: { name: string; appName: string }, name?: string): boolean {
     if (!name) {
         return false;
@@ -64,5 +64,4 @@
         wallet1.name.toLowerCase() === name.toLowerCase() ||
         wallet1.appName.toLowerCase() === name.toLowerCase()
     );
->>>>>>> b5467ebd
 }