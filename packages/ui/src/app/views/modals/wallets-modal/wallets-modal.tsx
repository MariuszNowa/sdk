import {
    ConnectAdditionalRequest,
    isWalletInfoInjected,
    WalletInfo,
    WalletInfoInjected,
    WalletInfoRemote
} from '@tonconnect/sdk';
import {
    Component,
    createEffect,
    createMemo,
    createResource,
    createSignal,
    Match,
    on,
    onCleanup,
    Show,
    Switch,
    useContext
} from 'solid-js';
import { ConnectorContext } from 'src/app/state/connector.context';
import {
    setLastSelectedWalletInfo,
    setWalletsModalOpen,
    walletsModalOpen
} from 'src/app/state/modals-state';
import { QrCodeModal } from 'src/app/views/modals/wallets-modal/qr-code-modal';
<<<<<<< HEAD
import {
    StyledModal,
    LoaderIconStyled,
    LoaderContainerStyled,
    H1Styled,
    TabBarStyled,
    TabTextStyled
} from './style';
import { openLink } from 'src/app/utils/web-api';
=======
import { SelectWalletModal } from 'src/app/views/modals/wallets-modal/select-wallet-modal';
import { StyledModal, LoaderIconStyled, LoaderContainerStyled, H1Styled } from './style';
import { addReturnStrategy, openLink, openLinkBlank } from 'src/app/utils/web-api';
>>>>>>> 9139552e
import { isDevice } from 'src/app/styles/media';
import { TonConnectUiContext } from 'src/app/state/ton-connect-ui.context';
import { useI18n } from '@solid-primitives/i18n';
import { appState } from 'src/app/state/app.state';
import { applyWalletsListConfiguration } from 'src/app/utils/wallets';
import isMobile from 'src/app/hooks/isMobile';
import { SelectWalletModalMobile } from 'src/app/views/modals/wallets-modal/select-wallet-modal-mobile';
import {UniversalQrModal} from "src/app/views/modals/wallets-modal/universal-qr-modal";
import {DesktopSelectWalletModal} from "src/app/views/modals/wallets-modal/desktop-select-wallet-modal";

export const WalletsModal: Component = () => {
    const { locale } = useI18n()[1];
    createEffect(() => locale(appState.language));

    const connector = useContext(ConnectorContext)!;
    const tonConnectUI = useContext(TonConnectUiContext);
    const [fetchedWalletsList] = createResource(() => tonConnectUI!.getWallets());
    const [fetchedAdditionalRequest, { refetch }] = createResource<
        ConnectAdditionalRequest | undefined
    >((_, { refetching }) => {
        if (refetching) {
            return appState.getConnectParameters?.();
        }

        return undefined;
    });

    createEffect(
        on(walletsModalOpen, () => {
            if (walletsModalOpen() && fetchedAdditionalRequest.state !== 'refreshing') {
                refetch();
            }
        })
    );

    const [selectedWalletInfo, setSelectedWalletInfo] = createSignal<WalletInfo | null>(null);
    const [selectedTabIndex, setSelectedTabIndex] = createSignal(0);

    const walletsList = createMemo(() => {
        if (fetchedWalletsList.state !== 'ready') {
            return null;
        }

        return applyWalletsListConfiguration(fetchedWalletsList(), appState.walletsList);
    });

    const additionalRequestLoading = (): boolean =>
        fetchedAdditionalRequest.state !== 'ready' && fetchedAdditionalRequest.state !== 'errored';

    const additionalRequest = createMemo(() => {
        if (fetchedAdditionalRequest.state !== 'ready') {
            return undefined;
        }

        return fetchedAdditionalRequest();
    });

    const onClose = (): void => {
        setWalletsModalOpen(false);
        setSelectedWalletInfo(null);
    };

    const onSelect = (walletInfo: WalletInfo): void => {
        if (isDevice('mobile') && 'universalLink' in walletInfo) {
            setLastSelectedWalletInfo({ ...walletInfo, openMethod: 'universal-link' });
            return onSelectIfMobile(walletInfo);
        }

        if (isWalletInfoInjected(walletInfo) && walletInfo.injected) {
            setLastSelectedWalletInfo(walletInfo);
            return onSelectIfInjected(walletInfo);
        }

        if ('bridgeUrl' in walletInfo) {
            setLastSelectedWalletInfo({ ...walletInfo, openMethod: 'qrcode' });
            setSelectedWalletInfo(walletInfo);
            return;
        }

        openLinkBlank(walletInfo.aboutUrl);
    };

    const onSelectIfMobile = (walletInfo: WalletInfoRemote): void => {
        const universalLink = connector.connect(
            {
                universalLink: walletInfo.universalLink,
                bridgeUrl: walletInfo.bridgeUrl
            },
            additionalRequest()
        );

        openLink(addReturnStrategy(universalLink, appState.returnStrategy));
    };

    const onSelectIfInjected = (walletInfo: WalletInfoInjected): void => {
        connector.connect(
            {
                jsBridgeKey: walletInfo.jsBridgeKey
            },
            additionalRequest()
        );
    };

    const unsubscribe = connector.onStatusChange(wallet => {
        if (wallet) {
            onClose();
        }
    });

    onCleanup(unsubscribe);

    return (
        <StyledModal opened={walletsModalOpen()} onClose={onClose} id="tc-wallets-modal-container">
            <Show when={additionalRequestLoading() || !walletsList()}>
                <H1Styled translationKey="walletModal.loading">Wallets list is loading</H1Styled>
                <LoaderContainerStyled>
                    <LoaderIconStyled />
                </LoaderContainerStyled>
            </Show>

            <Show when={!additionalRequestLoading() && walletsList()}>
                <Show when={isMobile()}>
                    <SelectWalletModalMobile
                        id="tc-wallets-modal"
                        walletsList={walletsList()!}
                        additionalRequest={additionalRequest()!}
                    />
                </Show>

                <Show when={!isMobile()}>
                    <Show when={!selectedWalletInfo()} keyed={false}>
                        <TabBarStyled
                            tab1={<TabTextStyled>QR Code</TabTextStyled>}
                            tab2={<TabTextStyled>Wallets</TabTextStyled>}
                            selectedTabIndex={selectedTabIndex()}
                            onSelectedTabIndexChange={setSelectedTabIndex}
                        />

                        <Switch>
                            <Match when={selectedTabIndex() === 0}>
                                <UniversalQrModal
                                    walletsList={walletsList()!}
                                    additionalRequest={additionalRequest()!}
                                />
                            </Match>
                            <Match when={selectedTabIndex() === 1}>
                                <DesktopSelectWalletModal />
                            </Match>
                        </Switch>
                    </Show>
                    <Show when={selectedWalletInfo()} keyed={false}>
                        <QrCodeModal
                            additionalRequest={additionalRequest()}
                            wallet={selectedWalletInfo() as WalletInfoRemote}
                            onBackClick={() => setSelectedWalletInfo(null)}
                            id="tc-qr-modal"
                        />
                    </Show>
                </Show>
            </Show>
        </StyledModal>
    );
};<|MERGE_RESOLUTION|>--- conflicted
+++ resolved
@@ -25,7 +25,6 @@
     walletsModalOpen
 } from 'src/app/state/modals-state';
 import { QrCodeModal } from 'src/app/views/modals/wallets-modal/qr-code-modal';
-<<<<<<< HEAD
 import {
     StyledModal,
     LoaderIconStyled,
@@ -35,11 +34,6 @@
     TabTextStyled
 } from './style';
 import { openLink } from 'src/app/utils/web-api';
-=======
-import { SelectWalletModal } from 'src/app/views/modals/wallets-modal/select-wallet-modal';
-import { StyledModal, LoaderIconStyled, LoaderContainerStyled, H1Styled } from './style';
-import { addReturnStrategy, openLink, openLinkBlank } from 'src/app/utils/web-api';
->>>>>>> 9139552e
 import { isDevice } from 'src/app/styles/media';
 import { TonConnectUiContext } from 'src/app/state/ton-connect-ui.context';
 import { useI18n } from '@solid-primitives/i18n';
