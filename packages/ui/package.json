{
  "name": "@tonconnect/ui",
  "version": "1.0.0-beta.7",
  "scripts": {
    "start": "vite --host",
    "dev": "vite",
    "build": "vite build && rollup -c rollup.config.mjs && vite build -c vite.cdn-config.ts && node ./scripts/patch-build_ssr-fix.js"
  },
  "nx": {
    "tags": [
      "scope:ui"
    ]
  },
  "repository": {
    "type": "git",
    "url": "git+https://github.com/ton-connect/sdk.git"
  },
  "homepage": "https://github.com/ton-connect/sdk/tree/main/packages/ui",
  "bugs": {
    "url": "https://github.com/ton-connect/sdk/issues"
  },
  "keywords": [
    "TON",
    "Wallet",
    "ton-connect",
    "tonconnect",
    "Connect",
    "Tonkeeper",
    "sdk",
    "UI"
  ],
  "author": "tonconnect",
  "license": "Apache-2.0",
  "files": [
    "lib",
    "dist"
  ],
  "main": "./lib/index.umd.cjs",
  "module": "./lib/index.js",
  "types": "./lib/index.d.ts",
  "exports": {
    ".": {
      "types": "./lib/index.d.ts",
      "require": "./lib/index.umd.cjs",
      "import": "./lib/index.js",
      "default": "./lib/index.umd.cjs"
    }
  },
  "dependencies": {
    "classnames": "^2.3.2",
    "deepmerge": "^4.2.2",
<<<<<<< HEAD
    "@tonconnect/sdk": "^2.1.4",
=======
    "@tonconnect/sdk": "^2.2.0",
>>>>>>> b5467ebd
    "ua-parser-js": "^1.0.35"
  },
  "devDependencies": {
    "solid-js": "^1.5.1",
    "solid-styled-components": "^0.28.5",
    "solid-transition-group": "^0.0.12",
    "@solid-primitives/i18n": "^1.1.2",
    "@floating-ui/dom": "^1.0.12",
    "solid-floating-ui": "^0.2.0",
    "is-plain-object": "^5.0.0",
    "qrcode-generator": "^1.4.4",
    "typescript": "^4.8.2",
    "eslint-plugin-solid": "^0.7.3",
    "vite": "^3.0.9",
    "vite-plugin-solid": "^2.3.0",
    "csstype": "^3.1.1",
    "@types/node": "^18.11.17",
    "rollup-plugin-dts": "^5.0.0",
    "rollup": "^3.8.0",
    "solid-devtools": "^0.24.7",
    "@types/ua-parser-js": "^0.7.36"
  },
  "typedoc": {
    "entryPoint": "./src/library.ts"
  }
}<|MERGE_RESOLUTION|>--- conflicted
+++ resolved
@@ -49,11 +49,7 @@
   "dependencies": {
     "classnames": "^2.3.2",
     "deepmerge": "^4.2.2",
-<<<<<<< HEAD
-    "@tonconnect/sdk": "^2.1.4",
-=======
     "@tonconnect/sdk": "^2.2.0",
->>>>>>> b5467ebd
     "ua-parser-js": "^1.0.35"
   },
   "devDependencies": {
