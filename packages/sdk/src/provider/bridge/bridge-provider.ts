import {
    Base64,
    SessionCrypto,
    AppRequest,
    ConnectRequest,
    RpcMethod,
    WalletEvent,
    WalletResponse,
    WalletMessage,
    hexToByteArray,
    ConnectEventSuccess,
    TonAddressItemReply
} from '@tonconnect/protocol';
import { TonConnectError } from 'src/errors/ton-connect.error';
import { WalletConnectionSourceHTTP } from 'src/models/wallet/wallet-connection-source';
import { BridgeGateway } from 'src/provider/bridge/bridge-gateway';
import { BridgeConnectionHttp } from 'src/provider/bridge/models/bridge-connection';
import { BridgeIncomingMessage } from 'src/provider/bridge/models/bridge-incomming-message';
import { BridgePartialSession, BridgeSession } from 'src/provider/bridge/models/bridge-session';
import { HTTPProvider } from 'src/provider/provider';
import { BridgeConnectionStorage } from 'src/storage/bridge-connection-storage';
import { IStorage } from 'src/storage/models/storage.interface';
import { WithoutId, WithoutIdDistributive } from 'src/utils/types';
import { PROTOCOL_VERSION } from 'src/resources/protocol';

export class BridgeProvider implements HTTPProvider {
    public static async fromStorage(storage: IStorage): Promise<BridgeProvider> {
        const bridgeConnectionStorage = new BridgeConnectionStorage(storage);
        const connection = await bridgeConnectionStorage.getHttpConnection();
        return new BridgeProvider(storage, connection.session.walletConnectionSource);
    }

    public readonly type = 'http';

    private readonly standardUniversalLink = 'tc://';

    private readonly connectionStorage: BridgeConnectionStorage;

    private readonly pendingRequests = new Map<
        string,
        (response: WithoutId<WalletResponse<RpcMethod>>) => void
    >();

    private nextRequestId = Math.floor(Date.now() / 2 - Math.random() * 1000);

    private session: BridgeSession | BridgePartialSession | null = null;

    private gateway: BridgeGateway | null = null;

    private pendingGateways: BridgeGateway[] = [];

    private listeners: Array<(e: WithoutIdDistributive<WalletEvent>) => void> = [];

    constructor(
        private readonly storage: IStorage,
        private readonly walletConnectionSource:
            | WalletConnectionSourceHTTP
            | WalletConnectionSourceHTTP[]
    ) {
        this.connectionStorage = new BridgeConnectionStorage(storage);
    }

    public connect(message: ConnectRequest): string {
        this.closeGateways();
        const sessionCrypto = new SessionCrypto();

        let walletConnectionSource: WalletConnectionSourceHTTP = {
            universalLink: this.standardUniversalLink,
            bridgeUrl: ''
        };

        if (Array.isArray(this.walletConnectionSource)) {
            this.pendingGateways = this.walletConnectionSource.map(source => {
                const gateway = new BridgeGateway(
                    this.storage,
                    source.bridgeUrl,
                    sessionCrypto.sessionId,
                    () => {},
                    e => {
                        console.error(e);
                    }
                );

                gateway.setListener(message =>
                    this.pendingGatewaysListener(gateway, source, message)
                );

                return gateway;
            });

            this.pendingGateways.forEach(bridge => bridge.registerSession());
        } else {
            walletConnectionSource = this.walletConnectionSource;

            this.gateway = new BridgeGateway(
                this.storage,
                this.walletConnectionSource.bridgeUrl,
                sessionCrypto.sessionId,
                this.gatewayListener.bind(this),
                this.gatewayErrorsListener.bind(this)
            );
            this.gateway.registerSession();
        }

        this.session = {
            sessionCrypto,
            walletConnectionSource
        };

        return this.generateUniversalLink(walletConnectionSource.universalLink, message);
    }

    public async restoreConnection(): Promise<void> {
        if (Array.isArray(this.walletConnectionSource)) {
            throw new TonConnectError(
                'Internal error. Connection source is array while WalletConnectionSourceHTTP was expected.'
            );
        }

        this.closeGateways();
        const storedConnection = await this.connectionStorage.getHttpConnection();
        if (!storedConnection) {
            return;
        }

        this.session = storedConnection.session;

        this.gateway = new BridgeGateway(
            this.storage,
            this.walletConnectionSource.bridgeUrl,
            storedConnection.session.sessionCrypto.sessionId,
            this.gatewayListener.bind(this),
            this.gatewayErrorsListener.bind(this)
        );

        await this.gateway.registerSession();

        this.listeners.forEach(listener => listener(storedConnection.connectEvent));
    }

    public sendRequest<T extends RpcMethod>(
        request: WithoutId<AppRequest<T>>
    ): Promise<WithoutId<WalletResponse<T>>> {
        return new Promise((resolve, reject) => {
            const id = this.nextRequestId;
            this.nextRequestId++;
            if (!this.gateway || !this.session || !('walletPublicKey' in this.session)) {
                throw new TonConnectError('Trying to send bridge request without session');
            }

            const encodedRequest = this.session!.sessionCrypto.encrypt(
                JSON.stringify({ ...request, id }),
                hexToByteArray(this.session.walletPublicKey)
            );

            this.gateway
                .send(encodedRequest, this.session.walletPublicKey, request.method)
                .catch(reject);
            this.pendingRequests.set(id.toString(), resolve);
        });
    }

    public closeConnection(): void {
        this.closeGateways();
        this.listeners = [];
        this.session = null;
        this.gateway = null;
    }

<<<<<<< HEAD
    public disconnect(): Promise<void> {
        this.closeGateways();
=======
    public async disconnect(): Promise<void> {
        this.sendRequest({ method: 'disconnect', params: [] }).catch(e => console.debug(e));
        this.bridge?.close();
>>>>>>> c0366026
        this.listeners = [];
        return this.removeBridgeAndSession();
    }

    public listen(callback: (e: WithoutIdDistributive<WalletEvent>) => void): () => void {
        this.listeners.push(callback);
        return () => (this.listeners = this.listeners.filter(listener => listener !== callback));
    }

    public pause(): void {
        this.gateway?.pause();
        this.pendingGateways.forEach(bridge => bridge.pause());
    }

    public async unPause(): Promise<void> {
        const promises = this.pendingGateways.map(bridge => bridge.unPause());
        if (this.gateway) {
            promises.push(this.gateway.unPause());
        }
        await Promise.all(promises);
    }

    private async pendingGatewaysListener(
        gateway: BridgeGateway,
        walletConnectionSource: WalletConnectionSourceHTTP,
        bridgeIncomingMessage: BridgeIncomingMessage
    ): Promise<void> {
        if (!this.pendingGateways.includes(gateway)) {
            gateway.close();
            return;
        }

        this.closeGateways({ except: gateway });

        this.session!.walletConnectionSource = walletConnectionSource;
        this.gateway = gateway;
        this.gateway.setErrorsListener(this.gatewayErrorsListener.bind(this));
        this.gateway.setListener(this.gatewayListener.bind(this));
        return this.gatewayListener(bridgeIncomingMessage);
    }

    private async gatewayListener(bridgeIncomingMessage: BridgeIncomingMessage): Promise<void> {
        const walletMessage: WalletMessage = JSON.parse(
            this.session!.sessionCrypto.decrypt(
                Base64.decode(bridgeIncomingMessage.message).toUint8Array(),
                hexToByteArray(bridgeIncomingMessage.from)
            )
        );

        if (!('event' in walletMessage)) {
            const id = walletMessage.id.toString();
            const resolve = this.pendingRequests.get(id);
            if (!resolve) {
                throw new TonConnectError(`Response id ${id} doesn't match any request's id`);
            }

            resolve(walletMessage);
            this.pendingRequests.delete(id);
            return;
        }

        if (walletMessage.event === 'connect') {
            await this.updateSession(walletMessage, bridgeIncomingMessage.from);
        }

        if (walletMessage.event === 'disconnect') {
            await this.removeBridgeAndSession();
        }

        this.listeners.forEach(listener => listener(walletMessage));
    }

    private async gatewayErrorsListener(e: Event): Promise<void> {
        throw new TonConnectError(`Bridge error ${JSON.stringify(e)}`);
    }

    private async updateSession(
        connectEvent: ConnectEventSuccess,
        walletPublicKey: string
    ): Promise<void> {
        this.session = {
            ...this.session!,
            walletPublicKey
        };

        const tonAddrItem: TonAddressItemReply = connectEvent.payload.items.find(
            item => item.name === 'ton_addr'
        ) as TonAddressItemReply;

        const connectEventToSave: BridgeConnectionHttp['connectEvent'] = {
            ...connectEvent,
            payload: {
                ...connectEvent.payload,
                items: [tonAddrItem]
            }
        };

        await this.connectionStorage.storeConnection({
            type: 'http',
            session: this.session,
            connectEvent: connectEventToSave
        });
    }

    private async removeBridgeAndSession(): Promise<void> {
        this.session = null;
        this.gateway = null;
        await this.connectionStorage.removeConnection();
    }

    private generateUniversalLink(universalLink: string, message: ConnectRequest): string {
        const url = new URL(universalLink);
        url.searchParams.append('v', PROTOCOL_VERSION.toString());
        url.searchParams.append('id', this.session!.sessionCrypto.sessionId);
        url.searchParams.append('r', JSON.stringify(message));
        return url.toString();
    }

    private closeGateways(options?: { except: BridgeGateway }): void {
        this.gateway?.close();
        this.pendingGateways
            .filter(item => item !== options?.except)
            .forEach(bridge => bridge.close());
        this.pendingGateways = [];
    }
}<|MERGE_RESOLUTION|>--- conflicted
+++ resolved
@@ -167,14 +167,9 @@
         this.gateway = null;
     }
 
-<<<<<<< HEAD
     public disconnect(): Promise<void> {
-        this.closeGateways();
-=======
-    public async disconnect(): Promise<void> {
         this.sendRequest({ method: 'disconnect', params: [] }).catch(e => console.debug(e));
-        this.bridge?.close();
->>>>>>> c0366026
+        this.closeGateways();
         this.listeners = [];
         return this.removeBridgeAndSession();
     }
