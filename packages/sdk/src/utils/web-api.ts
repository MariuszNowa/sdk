--- conflicted
+++ resolved
@@ -98,8 +98,6 @@
     } catch {
         return null;
     }
-<<<<<<< HEAD
-=======
 }
 
 /**
@@ -118,5 +116,4 @@
     } catch {
         return [];
     }
->>>>>>> 69fcce66
 }